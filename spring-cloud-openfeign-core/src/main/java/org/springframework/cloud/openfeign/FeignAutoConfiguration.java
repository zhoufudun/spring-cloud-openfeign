/*
 * Copyright 2013-2020 the original author or authors.
 *
 * Licensed under the Apache License, Version 2.0 (the "License");
 * you may not use this file except in compliance with the License.
 * You may obtain a copy of the License at
 *
 *      https://www.apache.org/licenses/LICENSE-2.0
 *
 * Unless required by applicable law or agreed to in writing, software
 * distributed under the License is distributed on an "AS IS" BASIS,
 * WITHOUT WARRANTIES OR CONDITIONS OF ANY KIND, either express or implied.
 * See the License for the specific language governing permissions and
 * limitations under the License.
 */

package org.springframework.cloud.openfeign;

import java.io.IOException;
import java.util.ArrayList;
import java.util.List;
import java.util.Timer;
import java.util.TimerTask;
import java.util.concurrent.TimeUnit;

import javax.annotation.PreDestroy;

import com.fasterxml.jackson.databind.Module;
import feign.Client;
import feign.Feign;
import feign.RequestInterceptor;
import feign.httpclient.ApacheHttpClient;
import feign.okhttp.OkHttpClient;
import okhttp3.ConnectionPool;
import org.apache.commons.logging.Log;
import org.apache.commons.logging.LogFactory;
import org.apache.http.client.HttpClient;
import org.apache.http.client.config.RequestConfig;
import org.apache.http.config.RegistryBuilder;
import org.apache.http.conn.HttpClientConnectionManager;
import org.apache.http.impl.client.CloseableHttpClient;

import org.springframework.beans.factory.annotation.Autowired;
import org.springframework.boot.autoconfigure.condition.AllNestedConditions;
import org.springframework.boot.autoconfigure.condition.ConditionalOnBean;
import org.springframework.boot.autoconfigure.condition.ConditionalOnClass;
import org.springframework.boot.autoconfigure.condition.ConditionalOnMissingBean;
import org.springframework.boot.autoconfigure.condition.ConditionalOnProperty;
import org.springframework.boot.context.properties.EnableConfigurationProperties;
import org.springframework.cloud.client.actuator.HasFeatures;
import org.springframework.cloud.client.circuitbreaker.CircuitBreaker;
import org.springframework.cloud.client.circuitbreaker.CircuitBreakerFactory;
import org.springframework.cloud.commons.httpclient.ApacheHttpClientConnectionManagerFactory;
import org.springframework.cloud.commons.httpclient.ApacheHttpClientFactory;
import org.springframework.cloud.commons.httpclient.OkHttpClientConnectionPoolFactory;
import org.springframework.cloud.commons.httpclient.OkHttpClientFactory;
import org.springframework.cloud.openfeign.security.OAuth2FeignRequestInterceptor;
import org.springframework.cloud.openfeign.support.DefaultGzipDecoderConfiguration;
import org.springframework.cloud.openfeign.support.FeignHttpClientProperties;
import org.springframework.cloud.openfeign.support.PageJacksonModule;
import org.springframework.cloud.openfeign.support.SortJacksonModule;
import org.springframework.context.annotation.Bean;
import org.springframework.context.annotation.Conditional;
import org.springframework.context.annotation.Configuration;
import org.springframework.context.annotation.Import;
import org.springframework.data.domain.Page;
import org.springframework.data.domain.Sort;
import org.springframework.security.oauth2.client.OAuth2ClientContext;
import org.springframework.security.oauth2.client.resource.OAuth2ProtectedResourceDetails;

/**
 * @author Spencer Gibb
 * @author Julien Roy
 * @author Grzegorz Poznachowski
 * @author Nikita Konev
 * @author Tim Peeters
 */
@Configuration(proxyBeanMethods = false)
@ConditionalOnClass(Feign.class)
@EnableConfigurationProperties({ FeignClientProperties.class, FeignHttpClientProperties.class })
@Import(DefaultGzipDecoderConfiguration.class)
public class FeignAutoConfiguration {

	private static final Log LOG = LogFactory.getLog(FeignAutoConfiguration.class);

	@Autowired(required = false)
	private List<FeignClientSpecification> configurations = new ArrayList<>();

	@Bean
	public HasFeatures feignFeature() {
		return HasFeatures.namedFeature("Feign", Feign.class);
	}

	@Bean
	public FeignContext feignContext() {
		FeignContext context = new FeignContext();
		context.setConfigurations(this.configurations);
		return context;
	}

	@Configuration(proxyBeanMethods = false)
	@ConditionalOnClass({ Module.class, Page.class, Sort.class })
	@ConditionalOnProperty(value = "feign.autoconfiguration.jackson.enabled", havingValue = "true")
	protected static class FeignJacksonConfiguration {

		@Bean
		@ConditionalOnMissingBean(PageJacksonModule.class)
		public PageJacksonModule pageJacksonModule() {
			return new PageJacksonModule();
		}

		@Bean
		@ConditionalOnMissingBean(SortJacksonModule.class)
		public SortJacksonModule sortModule() {
			return new SortJacksonModule();
		}

	}

	@Configuration(proxyBeanMethods = false)
<<<<<<< HEAD
	@Conditional(FeignCircuitBreakerDisabledConditions.class)
=======
	@Conditional(DefaultFeignTargeterConditions.class)
>>>>>>> a205afb8
	protected static class DefaultFeignTargeterConfiguration {

		@Bean
		@ConditionalOnMissingBean
		public Targeter feignTargeter() {
			return new DefaultTargeter();
		}

	}

	@Configuration(proxyBeanMethods = false)
<<<<<<< HEAD
=======
	@Conditional(FeignCircuitBreakerDisabledConditions.class)
	@ConditionalOnClass(name = "feign.hystrix.HystrixFeign")
	@ConditionalOnProperty(value = "feign.hystrix.enabled", havingValue = "true",
			matchIfMissing = true)
	protected static class HystrixFeignTargeterConfiguration {

		@Bean
		@ConditionalOnMissingBean
		public Targeter feignTargeter() {
			return new HystrixTargeter();
		}

	}

	@Configuration(proxyBeanMethods = false)
>>>>>>> a205afb8
	@ConditionalOnClass(CircuitBreaker.class)
	@ConditionalOnProperty(value = "feign.circuitbreaker.enabled", havingValue = "true")
	protected static class CircuitBreakerPresentFeignTargeterConfiguration {

		@Bean
		@ConditionalOnMissingBean
		@ConditionalOnBean(CircuitBreakerFactory.class)
		public Targeter circuitBreakerFeignTargeter(CircuitBreakerFactory circuitBreakerFactory) {
			return new FeignCircuitBreakerTargeter(circuitBreakerFactory);
		}

	}

	// the following configuration is for alternate feign clients if
	// SC loadbalancer is not on the class path.
	// see corresponding configurations in FeignRibbonClientAutoConfiguration
	// for load-balanced clients.
	@Configuration(proxyBeanMethods = false)
	@ConditionalOnClass(ApacheHttpClient.class)
	@ConditionalOnMissingBean(CloseableHttpClient.class)
	@ConditionalOnProperty(value = "feign.httpclient.enabled", matchIfMissing = true)
	protected static class HttpClientFeignConfiguration {

		private final Timer connectionManagerTimer = new Timer(
				"FeignApacheHttpClientConfiguration.connectionManagerTimer", true);

		@Autowired(required = false)
		private RegistryBuilder registryBuilder;

		private CloseableHttpClient httpClient;

		@Bean
		@ConditionalOnMissingBean(HttpClientConnectionManager.class)
		public HttpClientConnectionManager connectionManager(
				ApacheHttpClientConnectionManagerFactory connectionManagerFactory,
				FeignHttpClientProperties httpClientProperties) {
			final HttpClientConnectionManager connectionManager = connectionManagerFactory.newConnectionManager(
					httpClientProperties.isDisableSslValidation(), httpClientProperties.getMaxConnections(),
					httpClientProperties.getMaxConnectionsPerRoute(), httpClientProperties.getTimeToLive(),
					httpClientProperties.getTimeToLiveUnit(), this.registryBuilder);
			this.connectionManagerTimer.schedule(new TimerTask() {
				@Override
				public void run() {
					connectionManager.closeExpiredConnections();
				}
			}, 30000, httpClientProperties.getConnectionTimerRepeat());
			return connectionManager;
		}

		@Bean
		public CloseableHttpClient httpClient(ApacheHttpClientFactory httpClientFactory,
				HttpClientConnectionManager httpClientConnectionManager,
				FeignHttpClientProperties httpClientProperties) {
			RequestConfig defaultRequestConfig = RequestConfig.custom()
					.setConnectTimeout(httpClientProperties.getConnectionTimeout())
					.setRedirectsEnabled(httpClientProperties.isFollowRedirects()).build();
			this.httpClient = httpClientFactory.createBuilder().setConnectionManager(httpClientConnectionManager)
					.setDefaultRequestConfig(defaultRequestConfig).build();
			return this.httpClient;
		}

		@Bean
		@ConditionalOnMissingBean(Client.class)
		public Client feignClient(HttpClient httpClient) {
			return new ApacheHttpClient(httpClient);
		}

		@PreDestroy
		public void destroy() {
			this.connectionManagerTimer.cancel();
			if (this.httpClient != null) {
				try {
					this.httpClient.close();
				}
				catch (IOException e) {
					if (LOG.isErrorEnabled()) {
						LOG.error("Could not correctly close httpClient.");
					}
				}
			}
		}

	}

	@Configuration(proxyBeanMethods = false)
	@ConditionalOnClass(OkHttpClient.class)
	@ConditionalOnMissingBean(okhttp3.OkHttpClient.class)
	@ConditionalOnProperty("feign.okhttp.enabled")
	protected static class OkHttpFeignConfiguration {

		private okhttp3.OkHttpClient okHttpClient;

		@Bean
		@ConditionalOnMissingBean(ConnectionPool.class)
		public ConnectionPool httpClientConnectionPool(FeignHttpClientProperties httpClientProperties,
				OkHttpClientConnectionPoolFactory connectionPoolFactory) {
			Integer maxTotalConnections = httpClientProperties.getMaxConnections();
			Long timeToLive = httpClientProperties.getTimeToLive();
			TimeUnit ttlUnit = httpClientProperties.getTimeToLiveUnit();
			return connectionPoolFactory.create(maxTotalConnections, timeToLive, ttlUnit);
		}

		@Bean
		public okhttp3.OkHttpClient client(OkHttpClientFactory httpClientFactory, ConnectionPool connectionPool,
				FeignHttpClientProperties httpClientProperties) {
			Boolean followRedirects = httpClientProperties.isFollowRedirects();
			Integer connectTimeout = httpClientProperties.getConnectionTimeout();
			Boolean disableSslValidation = httpClientProperties.isDisableSslValidation();
			this.okHttpClient = httpClientFactory.createBuilder(disableSslValidation)
					.connectTimeout(connectTimeout, TimeUnit.MILLISECONDS).followRedirects(followRedirects)
					.connectionPool(connectionPool).build();
			return this.okHttpClient;
		}

		@PreDestroy
		public void destroy() {
			if (this.okHttpClient != null) {
				this.okHttpClient.dispatcher().executorService().shutdown();
				this.okHttpClient.connectionPool().evictAll();
			}
		}

		@Bean
		@ConditionalOnMissingBean(Client.class)
		public Client feignClient(okhttp3.OkHttpClient client) {
			return new OkHttpClient(client);
		}

	}

<<<<<<< HEAD
	@Configuration(proxyBeanMethods = false)
	@ConditionalOnClass(OAuth2ClientContext.class)
	@ConditionalOnProperty("feign.oauth2.enabled")
	protected static class Oauth2FeignConfiguration {

		@Bean
		@ConditionalOnMissingBean(OAuth2FeignRequestInterceptor.class)
		@ConditionalOnBean({ OAuth2ClientContext.class, OAuth2ProtectedResourceDetails.class })
		public RequestInterceptor oauth2FeignRequestInterceptor(OAuth2ClientContext oAuth2ClientContext,
				OAuth2ProtectedResourceDetails resource) {
			return new OAuth2FeignRequestInterceptor(oAuth2ClientContext, resource);
=======
	static class DefaultFeignTargeterConditions extends AllNestedConditions {

		DefaultFeignTargeterConditions() {
			super(ConfigurationPhase.PARSE_CONFIGURATION);
		}

		@Conditional(FeignCircuitBreakerDisabledConditions.class)
		static class FeignCircuitBreakerDisabled {

		}

		@Conditional(HystrixDisabledConditions.class)
		static class HystrixDisabled {

>>>>>>> a205afb8
		}

	}

}<|MERGE_RESOLUTION|>--- conflicted
+++ resolved
@@ -41,7 +41,6 @@
 import org.apache.http.impl.client.CloseableHttpClient;
 
 import org.springframework.beans.factory.annotation.Autowired;
-import org.springframework.boot.autoconfigure.condition.AllNestedConditions;
 import org.springframework.boot.autoconfigure.condition.ConditionalOnBean;
 import org.springframework.boot.autoconfigure.condition.ConditionalOnClass;
 import org.springframework.boot.autoconfigure.condition.ConditionalOnMissingBean;
@@ -118,11 +117,7 @@
 	}
 
 	@Configuration(proxyBeanMethods = false)
-<<<<<<< HEAD
 	@Conditional(FeignCircuitBreakerDisabledConditions.class)
-=======
-	@Conditional(DefaultFeignTargeterConditions.class)
->>>>>>> a205afb8
 	protected static class DefaultFeignTargeterConfiguration {
 
 		@Bean
@@ -134,27 +129,15 @@
 	}
 
 	@Configuration(proxyBeanMethods = false)
-<<<<<<< HEAD
-=======
-	@Conditional(FeignCircuitBreakerDisabledConditions.class)
-	@ConditionalOnClass(name = "feign.hystrix.HystrixFeign")
-	@ConditionalOnProperty(value = "feign.hystrix.enabled", havingValue = "true",
-			matchIfMissing = true)
-	protected static class HystrixFeignTargeterConfiguration {
-
-		@Bean
-		@ConditionalOnMissingBean
-		public Targeter feignTargeter() {
-			return new HystrixTargeter();
-		}
-
-	}
-
-	@Configuration(proxyBeanMethods = false)
->>>>>>> a205afb8
 	@ConditionalOnClass(CircuitBreaker.class)
 	@ConditionalOnProperty(value = "feign.circuitbreaker.enabled", havingValue = "true")
 	protected static class CircuitBreakerPresentFeignTargeterConfiguration {
+
+		@Bean
+		@ConditionalOnMissingBean(CircuitBreakerFactory.class)
+		public Targeter defaultFeignTargeter() {
+			return new DefaultTargeter();
+		}
 
 		@Bean
 		@ConditionalOnMissingBean
@@ -167,7 +150,7 @@
 
 	// the following configuration is for alternate feign clients if
 	// SC loadbalancer is not on the class path.
-	// see corresponding configurations in FeignRibbonClientAutoConfiguration
+	// see corresponding configurations in FeignLoadBalancerAutoConfiguration
 	// for load-balanced clients.
 	@Configuration(proxyBeanMethods = false)
 	@ConditionalOnClass(ApacheHttpClient.class)
@@ -282,7 +265,6 @@
 
 	}
 
-<<<<<<< HEAD
 	@Configuration(proxyBeanMethods = false)
 	@ConditionalOnClass(OAuth2ClientContext.class)
 	@ConditionalOnProperty("feign.oauth2.enabled")
@@ -294,22 +276,6 @@
 		public RequestInterceptor oauth2FeignRequestInterceptor(OAuth2ClientContext oAuth2ClientContext,
 				OAuth2ProtectedResourceDetails resource) {
 			return new OAuth2FeignRequestInterceptor(oAuth2ClientContext, resource);
-=======
-	static class DefaultFeignTargeterConditions extends AllNestedConditions {
-
-		DefaultFeignTargeterConditions() {
-			super(ConfigurationPhase.PARSE_CONFIGURATION);
-		}
-
-		@Conditional(FeignCircuitBreakerDisabledConditions.class)
-		static class FeignCircuitBreakerDisabled {
-
-		}
-
-		@Conditional(HystrixDisabledConditions.class)
-		static class HystrixDisabled {
-
->>>>>>> a205afb8
 		}
 
 	}
