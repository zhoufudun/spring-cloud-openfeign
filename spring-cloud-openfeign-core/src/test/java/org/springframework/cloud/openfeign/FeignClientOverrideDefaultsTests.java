/*
 * Copyright 2013-2021 the original author or authors.
 *
 * Licensed under the Apache License, Version 2.0 (the "License");
 * you may not use this file except in compliance with the License.
 * You may obtain a copy of the License at
 *
 *      https://www.apache.org/licenses/LICENSE-2.0
 *
 * Unless required by applicable law or agreed to in writing, software
 * distributed under the License is distributed on an "AS IS" BASIS,
 * WITHOUT WARRANTIES OR CONDITIONS OF ANY KIND, either express or implied.
 * See the License for the specific language governing permissions and
 * limitations under the License.
 */

package org.springframework.cloud.openfeign;

<<<<<<< HEAD
import java.util.Map;

import feign.Capability;
=======
import java.util.concurrent.TimeUnit;

>>>>>>> 6b436c41
import feign.Contract;
import feign.ExceptionPropagationPolicy;
import feign.Logger;
import feign.QueryMapEncoder;
import feign.Request;
import feign.RequestInterceptor;
import feign.RequestLine;
import feign.Retryer;
import feign.auth.BasicAuthRequestInterceptor;
import feign.codec.Decoder;
import feign.codec.Encoder;
import feign.codec.ErrorDecoder;
import feign.micrometer.MicrometerCapability;
import feign.optionals.OptionalDecoder;
import feign.querymap.BeanQueryMapEncoder;
import feign.slf4j.Slf4jLogger;
import org.junit.jupiter.api.Test;

import org.springframework.beans.factory.annotation.Autowired;
import org.springframework.boot.autoconfigure.EnableAutoConfiguration;
import org.springframework.boot.test.context.SpringBootTest;
import org.springframework.cloud.openfeign.support.PageableSpringEncoder;
import org.springframework.cloud.openfeign.support.SpringMvcContract;
import org.springframework.context.annotation.Bean;
import org.springframework.context.annotation.Configuration;
import org.springframework.test.annotation.DirtiesContext;
import org.springframework.web.bind.annotation.GetMapping;

import static org.assertj.core.api.Assertions.assertThat;

/**
 * @author Spencer Gibb
<<<<<<< HEAD
 * @author Jonatan Ivanov
=======
 * @author Olga Maciaszek-Sharma
>>>>>>> 6b436c41
 */
@SpringBootTest(classes = FeignClientOverrideDefaultsTests.TestConfiguration.class)
@DirtiesContext
class FeignClientOverrideDefaultsTests {

	@Autowired
	private FeignContext context;

	@Autowired
	private FooClient foo;

	@Autowired
	private BarClient bar;

	@Test
	void clientsAvailable() {
		assertThat(foo).isNotNull();
		assertThat(bar).isNotNull();
	}

	@Test
	void overrideDecoder() {
		Decoder.Default.class.cast(context.getInstance("foo", Decoder.class));
		OptionalDecoder.class.cast(context.getInstance("bar", Decoder.class));
	}

	@Test
	void overrideEncoder() {
		Encoder.Default.class.cast(context.getInstance("foo", Encoder.class));
		PageableSpringEncoder.class.cast(context.getInstance("bar", Encoder.class));
	}

	@Test
	void overrideLogger() {
		Logger.JavaLogger.class.cast(context.getInstance("foo", Logger.class));
		Slf4jLogger.class.cast(context.getInstance("bar", Logger.class));
	}

	@Test
	void overrideContract() {
		Contract.Default.class.cast(context.getInstance("foo", Contract.class));
		SpringMvcContract.class.cast(context.getInstance("bar", Contract.class));
	}

	@Test
	void overrideLoggerLevel() {
		assertThat(context.getInstance("foo", Logger.Level.class)).isNull();
		assertThat(context.getInstance("bar", Logger.Level.class)).isEqualTo(Logger.Level.HEADERS);
	}

	@Test
	void overrideRetryer() {
		assertThat(context.getInstance("foo", Retryer.class)).isEqualTo(Retryer.NEVER_RETRY);
		Retryer.Default.class.cast(context.getInstance("bar", Retryer.class));
	}

	@Test
	void overrideErrorDecoder() {
		assertThat(context.getInstance("foo", ErrorDecoder.class)).isNull();
		ErrorDecoder.Default.class.cast(context.getInstance("bar", ErrorDecoder.class));
	}

	@Test
	void overrideRequestOptions() {
		assertThat(context.getInstance("foo", Request.Options.class)).isNull();
		Request.Options options = context.getInstance("bar", Request.Options.class);
		assertThat(options.connectTimeoutMillis()).isEqualTo(1);
		assertThat(options.readTimeoutMillis()).isEqualTo(1);
		assertThat(options.isFollowRedirects()).isFalse();
	}

	@Test
	void overrideQueryMapEncoder() {
		QueryMapEncoder.Default.class.cast(context.getInstance("foo", QueryMapEncoder.class));
		BeanQueryMapEncoder.class.cast(context.getInstance("bar", QueryMapEncoder.class));
	}

	@Test
	void addRequestInterceptor() {
		assertThat(context.getInstances("foo", RequestInterceptor.class).size()).isEqualTo(1);
		assertThat(context.getInstances("bar", RequestInterceptor.class).size()).isEqualTo(2);
	}

	@Test
	void exceptionPropagationPolicy() {
		assertThat(context.getInstances("foo", ExceptionPropagationPolicy.class)).isEmpty();
		assertThat(context.getInstances("bar", ExceptionPropagationPolicy.class))
				.containsValues(ExceptionPropagationPolicy.UNWRAP);
	}

	@Test
	void shouldOverrideMicrometerCapability() {
		assertThat(context.getInstance("foo", MicrometerCapability.class))
				.isExactlyInstanceOf(TestMicrometerCapability.class);
		Map<String, Capability> fooCapabilities = context.getInstances("foo", Capability.class);
		assertThat(fooCapabilities).hasSize(1);
		assertThat(fooCapabilities.get("micrometerCapability")).isExactlyInstanceOf(TestMicrometerCapability.class);

		assertThat(context.getInstance("bar", MicrometerCapability.class))
				.isExactlyInstanceOf(TestMicrometerCapability.class);
		Map<String, Capability> barCapabilities = context.getInstances("bar", Capability.class);
		assertThat(barCapabilities).hasSize(2);
		assertThat(barCapabilities.get("micrometerCapability")).isExactlyInstanceOf(TestMicrometerCapability.class);
		assertThat(barCapabilities.get("noOpCapability")).isExactlyInstanceOf(NoOpCapability.class);
	}

	@FeignClient(name = "foo", url = "https://foo", configuration = FooConfiguration.class)
	interface FooClient {

		@RequestLine("GET /")
		String get();

	}

	@FeignClient(name = "bar", url = "https://bar", configuration = BarConfiguration.class)
	interface BarClient {

		@GetMapping("/")
		String get();

	}

	@Configuration(proxyBeanMethods = false)
	@EnableFeignClients(clients = { FooClient.class, BarClient.class })
	@EnableAutoConfiguration
	protected static class TestConfiguration {

		@Bean
		RequestInterceptor defaultRequestInterceptor() {
			return template -> {
			};
		}

		@Bean
		MicrometerCapability micrometerCapability() {
			return new TestMicrometerCapability();
		}

	}

	public static class FooConfiguration {

		@Bean
		public Decoder feignDecoder() {
			return new Decoder.Default();
		}

		@Bean
		public Encoder feignEncoder() {
			return new Encoder.Default();
		}

		@Bean
		public Logger feignLogger() {
			return new Logger.JavaLogger();
		}

		@Bean
		public Contract feignContract() {
			return new Contract.Default();
		}

		@Bean
		public QueryMapEncoder queryMapEncoder() {
			return new feign.QueryMapEncoder.Default();
		}

	}

	public static class BarConfiguration {

		@Bean
		Logger.Level feignLevel() {
			return Logger.Level.HEADERS;
		}

		@Bean
		Retryer feignRetryer() {
			return new Retryer.Default();
		}

		@Bean
		ErrorDecoder feignErrorDecoder() {
			return new ErrorDecoder.Default();
		}

		@Bean
		Request.Options feignRequestOptions() {
			return new Request.Options(1, TimeUnit.MILLISECONDS, 1, TimeUnit.MILLISECONDS,
					false);
		}

		@Bean
		RequestInterceptor feignRequestInterceptor() {
			return new BasicAuthRequestInterceptor("user", "pass");
		}

		@Bean
		public QueryMapEncoder queryMapEncoder() {
			return new BeanQueryMapEncoder();
		}

		@Bean
		public ExceptionPropagationPolicy exceptionPropagationPolicy() {
			return ExceptionPropagationPolicy.UNWRAP;
		}

		@Bean
		public Capability noOpCapability() {
			return new NoOpCapability();
		}

	}

	private static class TestMicrometerCapability extends feign.micrometer.MicrometerCapability {

	}

	private static class NoOpCapability implements Capability {

	}

}<|MERGE_RESOLUTION|>--- conflicted
+++ resolved
@@ -16,14 +16,10 @@
 
 package org.springframework.cloud.openfeign;
 
-<<<<<<< HEAD
 import java.util.Map;
+import java.util.concurrent.TimeUnit;
 
 import feign.Capability;
-=======
-import java.util.concurrent.TimeUnit;
-
->>>>>>> 6b436c41
 import feign.Contract;
 import feign.ExceptionPropagationPolicy;
 import feign.Logger;
@@ -56,11 +52,8 @@
 
 /**
  * @author Spencer Gibb
-<<<<<<< HEAD
  * @author Jonatan Ivanov
-=======
  * @author Olga Maciaszek-Sharma
->>>>>>> 6b436c41
  */
 @SpringBootTest(classes = FeignClientOverrideDefaultsTests.TestConfiguration.class)
 @DirtiesContext
@@ -249,8 +242,7 @@
 
 		@Bean
 		Request.Options feignRequestOptions() {
-			return new Request.Options(1, TimeUnit.MILLISECONDS, 1, TimeUnit.MILLISECONDS,
-					false);
+			return new Request.Options(1, TimeUnit.MILLISECONDS, 1, TimeUnit.MILLISECONDS, false);
 		}
 
 		@Bean
