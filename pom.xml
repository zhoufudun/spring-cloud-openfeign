--- conflicted
+++ resolved
@@ -30,11 +30,7 @@
         <module>spring-cloud-netflix-hystrix-dashboard</module>
         <module>spring-cloud-netflix-eureka-server</module>
         <module>spring-cloud-netflix-turbine</module>
-<<<<<<< HEAD
-=======
-        <module>spring-cloud-netflix-zuul-server</module>
         <module>spring-cloud-netflix-sidecar</module>
->>>>>>> f14297ce
         <module>docs</module>
     </modules>
 
@@ -257,20 +253,6 @@
 		    </dependency>
         </dependencies>
     </dependencyManagement>
-
-    <build>
-        <plugins>
-            <plugin>
-                <groupId>org.apache.maven.plugins</groupId>
-                <artifactId>maven-compiler-plugin</artifactId>
-                <version>3.1</version>
-                <configuration>
-                    <source>1.7</source>
-                    <target>1.7</target>
-                </configuration>
-            </plugin>
-        </plugins>
-    </build>
 
     <properties>
         <archaius.version>0.6.3</archaius.version>
