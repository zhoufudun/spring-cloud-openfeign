<?xml version="1.0" encoding="UTF-8"?>
<project xmlns="http://maven.apache.org/POM/4.0.0" xmlns:xsi="http://www.w3.org/2001/XMLSchema-instance"
	xsi:schemaLocation="http://maven.apache.org/POM/4.0.0 http://maven.apache.org/xsd/maven-4.0.0.xsd">
	<modelVersion>4.0.0</modelVersion>
	<parent>
		<groupId>org.springframework.cloud</groupId>
		<artifactId>spring-cloud-netflix</artifactId>
		<version>2.0.0.BUILD-SNAPSHOT</version>
		<relativePath>..</relativePath> <!-- lookup parent from repository -->
	</parent>
	<artifactId>spring-cloud-netflix-turbine</artifactId>
	<packaging>jar</packaging>
	<name>Spring Cloud Netflix Turbine</name>
	<url>https://projects.spring.io/spring-cloud/</url>
	<properties>
		<main.basedir>${basedir}/..</main.basedir>
		<turbine.version>1.0.0</turbine.version>
	</properties>
	<dependencyManagement>
		<dependencies>
			<dependency>
				<groupId>com.netflix.turbine</groupId>
				<artifactId>turbine-core</artifactId>
				<version>${turbine.version}</version>
				<exclusions>
					<exclusion>
						<groupId>javax.servlet</groupId>
						<artifactId>servlet-api</artifactId>
					</exclusion>
					<exclusion>
						<groupId>log4j</groupId>
						<artifactId>log4j</artifactId>
					</exclusion>
					<exclusion>
						<groupId>com.netflix.rxjava</groupId>
						<artifactId>rxjava-core</artifactId>
					</exclusion>
					<exclusion>
						<groupId>org.slf4j</groupId>
						<artifactId>slf4j-simple</artifactId>
					</exclusion>
					<exclusion>
						<groupId>org.mockito</groupId>
						<artifactId>mockito-all</artifactId>
					</exclusion>
				</exclusions>
			</dependency>
		</dependencies>
	</dependencyManagement>
	<dependencies>
		<dependency>
			<groupId>org.springframework.boot</groupId>
			<artifactId>spring-boot-configuration-processor</artifactId>
			<optional>true</optional>
		</dependency>
		<dependency>
			<groupId>org.springframework.boot</groupId>
			<artifactId>spring-boot-starter-web</artifactId>
		</dependency>
		<dependency>
			<groupId>org.springframework.cloud</groupId>
			<artifactId>spring-cloud-commons</artifactId>
		</dependency>
		<dependency>
			<groupId>org.springframework.cloud</groupId>
			<artifactId>spring-cloud-context</artifactId>
			<optional>true</optional>
		</dependency>
		<dependency>
			<groupId>org.springframework.cloud</groupId>
			<artifactId>spring-cloud-netflix-core</artifactId>
			<optional>true</optional>
		</dependency>
		<dependency>
			<groupId>org.springframework.cloud</groupId>
			<artifactId>spring-cloud-netflix-eureka-client</artifactId>
			<optional>true</optional>
		</dependency>
		<dependency>
			<groupId>com.netflix.eureka</groupId>
			<artifactId>eureka-client</artifactId>
			<optional>true</optional>
		</dependency>
		<dependency>
			<groupId>org.apache.httpcomponents</groupId>
			<artifactId>httpclient</artifactId>
		</dependency>
		<dependency>
			<groupId>com.netflix.turbine</groupId>
			<artifactId>turbine-core</artifactId>
		</dependency>
		<dependency>
<<<<<<< HEAD
			<groupId>org.projectlombok</groupId>
			<artifactId>lombok</artifactId>
			<!-- Only needed at compile time -->
			<scope>compile</scope>
			<optional>true</optional>
		</dependency>
		<dependency>
			<groupId>commons-logging</groupId>
			<artifactId>commons-logging</artifactId>
			<scope>test</scope>
		</dependency>
		<dependency>
=======
>>>>>>> ffc33b4c
			<groupId>org.springframework.boot</groupId>
			<artifactId>spring-boot-starter-test</artifactId>
			<scope>test</scope>
		</dependency>
	</dependencies>
</project><|MERGE_RESOLUTION|>--- conflicted
+++ resolved
@@ -90,21 +90,11 @@
 			<artifactId>turbine-core</artifactId>
 		</dependency>
 		<dependency>
-<<<<<<< HEAD
-			<groupId>org.projectlombok</groupId>
-			<artifactId>lombok</artifactId>
-			<!-- Only needed at compile time -->
-			<scope>compile</scope>
-			<optional>true</optional>
-		</dependency>
-		<dependency>
 			<groupId>commons-logging</groupId>
 			<artifactId>commons-logging</artifactId>
 			<scope>test</scope>
 		</dependency>
 		<dependency>
-=======
->>>>>>> ffc33b4c
 			<groupId>org.springframework.boot</groupId>
 			<artifactId>spring-boot-starter-test</artifactId>
 			<scope>test</scope>
